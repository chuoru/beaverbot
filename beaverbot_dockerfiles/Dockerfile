FROM osrf/ros:noetic-desktop-full

# copy install scripts
COPY ./beaverbot_dockerfiles/install /root/install

# update and install dependencies
RUN chmod +x /root/install/* && \
    sed -i 's/\r$//' /root/install/* && \
    /bin/sh -e -c /root/install/i_dep.sh

# copy directory specific to scart
COPY ./ /root/catkin_ws/src/

# set default bash shell
SHELL ["/bin/bash", "-c"]

# set environment variable for ros
RUN echo "source /opt/ros/noetic/setup.bash" >> /root/.bashrc
RUN echo "export ROS_MASTER_URI=http://localhost:11311" >> /root/.bashrc

# install ros dependencies
WORKDIR /root/catkin_ws 

RUN rosdep update && \
    rosdep install --from-paths src --ignore-src -r -y

# Build ROS packages
<<<<<<< HEAD
RUN catkin config --skiplist beaverbot_driver beaverbot_cartographer

=======
>>>>>>> b5d9da77
RUN . /opt/ros/noetic/setup.bash && \
    catkin config --skiplist beaverbot_driver && \
    catkin build && \
    echo "source /root/catkin_ws/devel/setup.bash" >> /root/.bashrc
<|MERGE_RESOLUTION|>--- conflicted
+++ resolved
@@ -1,36 +1,33 @@
-FROM osrf/ros:noetic-desktop-full
-
-# copy install scripts
-COPY ./beaverbot_dockerfiles/install /root/install
-
-# update and install dependencies
-RUN chmod +x /root/install/* && \
-    sed -i 's/\r$//' /root/install/* && \
-    /bin/sh -e -c /root/install/i_dep.sh
-
-# copy directory specific to scart
-COPY ./ /root/catkin_ws/src/
-
-# set default bash shell
-SHELL ["/bin/bash", "-c"]
-
-# set environment variable for ros
-RUN echo "source /opt/ros/noetic/setup.bash" >> /root/.bashrc
-RUN echo "export ROS_MASTER_URI=http://localhost:11311" >> /root/.bashrc
-
-# install ros dependencies
-WORKDIR /root/catkin_ws 
-
-RUN rosdep update && \
-    rosdep install --from-paths src --ignore-src -r -y
-
-# Build ROS packages
-<<<<<<< HEAD
-RUN catkin config --skiplist beaverbot_driver beaverbot_cartographer
-
-=======
->>>>>>> b5d9da77
-RUN . /opt/ros/noetic/setup.bash && \
-    catkin config --skiplist beaverbot_driver && \
-    catkin build && \
-    echo "source /root/catkin_ws/devel/setup.bash" >> /root/.bashrc
+FROM osrf/ros:noetic-desktop-full
+
+# copy install scripts
+COPY ./beaverbot_dockerfiles/install /root/install
+
+# update and install dependencies
+RUN chmod +x /root/install/* && \
+    sed -i 's/\r$//' /root/install/* && \
+    /bin/sh -e -c /root/install/i_dep.sh
+
+# copy directory specific to scart
+COPY ./ /root/catkin_ws/src/
+
+# set default bash shell
+SHELL ["/bin/bash", "-c"]
+
+# set environment variable for ros
+RUN echo "source /opt/ros/noetic/setup.bash" >> /root/.bashrc
+RUN echo "export ROS_MASTER_URI=http://localhost:11311" >> /root/.bashrc
+
+# install ros dependencies
+WORKDIR /root/catkin_ws 
+
+RUN rosdep update && \
+    rosdep install --from-paths src --ignore-src -r -y
+
+# Build ROS packages
+RUN catkin config --skiplist beaverbot_driver beaverbot_cartographer
+
+RUN . /opt/ros/noetic/setup.bash && \
+    catkin config --skiplist beaverbot_driver && \
+    catkin build && \
+    echo "source /root/catkin_ws/devel/setup.bash" >> /root/.bashrc